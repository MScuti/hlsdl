--- conflicted
+++ resolved
@@ -12,12 +12,7 @@
 		t.Fatal(err)
 	}
 
-<<<<<<< HEAD
 	hlsDl := New("https://cdn.theoplayer.com/video/big_buck_bunny_encrypted/stream-800/index.m3u8", nil, "./download", 2, false)
-=======
-	hlsDl := New("https://cdn.theoplayer.com/video/big_buck_bunny_encrypted/stream-800/index.m3u8", "./", 2, false)
->>>>>>> 390c681b
-
 	seg := segs[0]
 	seg.Path = fmt.Sprintf("%s/seg%d.ts", hlsDl.dir, seg.SeqId)
 	if err := hlsDl.downloadSegment(seg); err != nil {
@@ -31,12 +26,7 @@
 }
 
 func TestDownload(t *testing.T) {
-
-<<<<<<< HEAD
 	hlsDl := New("https://cdn.theoplayer.com/video/big_buck_bunny_encrypted/stream-800/index.m3u8", nil, "./download", 2, false)
-=======
-	hlsDl := New("https://cdn.theoplayer.com/video/big_buck_bunny_encrypted/stream-800/index.m3u8", "./", 2, false)
->>>>>>> 390c681b
 	filepath, err := hlsDl.Download()
 	if err != nil {
 		t.Fatal(err)
